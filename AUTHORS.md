# Natural Language Toolkit (NLTK) Authors

## Original Authors

- Steven Bird <stevenbird1@gmail.com>
- Edward Loper <edloper@gmail.com>
- Ewan Klein <ewan@inf.ed.ac.uk>


## Contributors

- Hyuckin David Lim
- Rami Al-Rfou'
- Mark Amery
- Greg Aumann
- Ivan Barria
- Ingolf Becker
- Yonatan Becker
- Paul Bedaride
- Steven Bethard
- Robert Berwick
- Dan Blanchard
- Nathan Bodenstab
- Alexander Böhm
- Francis Bond
- Paul Bone
- Jordan Boyd-Graber
- Daniel Blanchard
- Phil Blunsom
- Lars Buitinck
- Cristian Capdevila
- Steve Cassidy
- Chen-Fu Chiang
- Dmitry Chichkov
- Jinyoung Choi
- Andrew Clausen
- Lucas Champollion
- Graham Christensen
- Trevor Cohn
- David Coles
- Claude Coulombe
- Lucas Cooper
- Robin Cooper
- Chris Crowner
- James Curran
- Arthur Darcet
- Dariel Dato-on
- Selina Dennis
- Leon Derczynski
- Alexis Dimitriadis
- Nikhil Dinesh
- Liang Dong
- David Doukhan
- Rebecca Dridan
- Pablo Duboue
- Long Duong
- Christian Federmann
- Campion Fellin
- Michelle Fullwood
- Dan Garrette
- Jean Mark Gawron
- Sumukh Ghodke
- Yoav Goldberg
- Michael Wayne Goodman
- Dougal Graham
- Brent Gray
- Simon Greenhill
- Clark Grubb
- Eduardo Pereira Habkost
- Masato Hagiwara
- Lauri Hallila
- Michael Hansen
- Yurie Hara
- Will Hardy
- Tyler Hartley
- Peter Hawkins
- Saimadhav Heblikar
- Fredrik Hedman
- Helder
- Michael Heilman
- Ofer Helman
- Bruce Hill
- Amy Holland
- Kristy Hollingshead
- Marcus Huderle
- Baden Hughes
- Nancy Ide
- Rebecca Ingram
- Edward Ivanovic
- Thomas Jakobsen
- Nick Johnson
- Piotr Kasprzyk
- Angelos Katharopoulos
- Sudharshan Kaushik
- Chris Koenig
- Mikhail Korobov
- Denis Krusko
- Stefano Lattarini
- Pierre-François Laquerre
- Stefano Lattarini
- Haejoong Lee
- Jackson Lee
- Max Leonov
- Chris Liechti
- Tom Lippincott
- Peter Ljunglöf
- Alex Louden
- Joseph Lynch
- Nitin Madnani
- Felipe Madrigal
- Bjørn Mæland
- Dean Malmgren
- Christopher Maloof
- Rob Malouf
- Iker Manterola
- Carl de Marcken
- Mitch Marcus
- Torsten Marek
- Robert Marshall
- Duncan McGreggor
- David McClosky
- Xinfan Meng
- Dmitrijs Milajevs
- Margaret Mitchell
- Tomonori Nagano
- Jason Narad
- Shari A’aidil Nasruddin
- Lance Nathan
- Morten Neergaard
- David Nemeskey
- Eric Nichols
- Joel Nothman
- Alireza Nourian
- Alexander Oleynikov
- Pierpaolo Pantone
- Ted Pedersen
- Jacob Perkins
- Alberto Planas
- Ondrej Platek
- Alessandro Presta
- Qi Liu
- Martin Thorsen Ranang
- Michael Recachinas
- Brandon Rhodes
- Joshua Ritterman
- Will Roberts
- Stuart Robinson
- Carlos Rodriguez
- Lorenzo Rubio
- Alex Rudnick
- Jussi Salmela
- Geoffrey Sampson
- Kepa Sarasola
- Kevin Scannell
- Nathan Schneider
- Rico Sennrich
- Thomas Skardal
- Eric Smith
- Lynn Soe
- Rob Speer
- Peter Spiller
- Richard Sproat
- Ceri Stagg
- Peter Stahl
- Oliver Steele
- Thomas Stieglmaier
- Jan Strunk
- Liling Tan
- Claire Taylor
- Louis Tiao
- Steven Tomcavage
- Tiago Tresoldi
- Marcus Uneson
- Yu Usami
- Petro Verkhogliad
- Peter Wang
- Zhe Wang
- Charlotte Wilson
- Chuck Wooters
- Steven Xu
- Beracah Yankama
- Patrick Ye
- Geraldine Sim Wei Ying
- Jason Yoder
- Thomas Zieglier
- 0ssifrage
- ducki13
- kiwipi
- lade
- isnowfy
- onesandzeros
- pquentin
- wvanlint
- Álvaro Justen <https://github.com/turicas>
- bjut-hz
- Sergio Oller
- Will Monroe
- Elijah Rippeth
- Emil Manukyan
- Casper Lehmann-Strøm
- Andrew Giel
- Tanin Na Nakorn
- Linghao Zhang
- Colin Carroll
- Heguang Miao
- George Berry
- Adam Nelson
- J Richard Snape
- Alex Constantin <alex@keyworder.ch>
- Tsolak Ghukasyan
- Prasasto Adi
- Safwan Kamarrudin
- Arthur Tilley
- Vilhjalmur Thorsteinsson
- Jaehoon Hwang <https://github.com/jaehoonhwang>
- Chintan Shah <https://github.com/chintanshah24>
- sbagan
- Zicheng Xu
- Albert Au Yeung <https://github.com/albertauyeung>
- Shenjian Zhao 
- Deng Wang <https://github.com/lmatt-bit>
- Ali Abdullah
- Stoytcho Stoytchev
- Lakhdar Benzahia
<<<<<<< HEAD
- Yibin Lin
=======
- Artiem Krinitsyn
- Björn Mattsson
- Oleg Chislov
- Pavan Gururaj Joshi <https://github.com/PavanGJ>
>>>>>>> 2398bbae

## Others whose work we've taken and included in NLTK, but who didn't directly contribute it:
### Contributors to the Porter Stemmer
- Martin Porter
- Vivake Gupta
- Barry Wilkins
- Hiranmay Ghosh
- Chris Emerson

### Contributors to Lancaster Stemmer
- Matt Chaput, [Whoosh](https://bitbucket.org/mchaput/whoosh/wiki/Home)
    - Strip prefix
    - Custom rule.
### Authors of snowball arabic stemmer algorithm
- Assem Chelli
- Abdelkrim Aries
- Lakhdar Benzahia<|MERGE_RESOLUTION|>--- conflicted
+++ resolved
@@ -222,14 +222,11 @@
 - Ali Abdullah
 - Stoytcho Stoytchev
 - Lakhdar Benzahia
-<<<<<<< HEAD
-- Yibin Lin
-=======
+- Yibin Lin <https://github.com/yibinlin>
 - Artiem Krinitsyn
 - Björn Mattsson
 - Oleg Chislov
 - Pavan Gururaj Joshi <https://github.com/PavanGJ>
->>>>>>> 2398bbae
 
 ## Others whose work we've taken and included in NLTK, but who didn't directly contribute it:
 ### Contributors to the Porter Stemmer
