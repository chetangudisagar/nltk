--- conflicted
+++ resolved
@@ -1,4 +1,4 @@
-﻿# Natural Language Toolkit (NLTK) Authors
+# Natural Language Toolkit (NLTK) Authors
 
 ## Original Authors
 
@@ -222,11 +222,8 @@
 - Ali Abdullah
 - Stoytcho Stoytchev
 - Lakhdar Benzahia
-<<<<<<< HEAD
 - Artiem Krinitsyn
-=======
 - Oleg Chislov
->>>>>>> 0c7e43f0
 
 ## Others whose work we've taken and included in NLTK, but who didn't directly contribute it:
 ### Contributors to the Porter Stemmer
