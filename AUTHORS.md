# Natural Language Toolkit (NLTK) Authors

## Original Authors

- Steven Bird <stevenbird1@gmail.com>
- Edward Loper <edloper@gmail.com>
- Ewan Klein <ewan@inf.ed.ac.uk>


## Contributors

- Rami Al-Rfou'
- Mark Amery
- Greg Aumann
- Ivan Barria
- Ingolf Becker
- Yonatan Becker
- Paul Bedaride
- Steven Bethard
- Robert Berwick
- Dan Blanchard
- Nathan Bodenstab
- Alexander Böhm
- Francis Bond
- Paul Bone
- Jordan Boyd-Graber
- Daniel Blanchard
- Phil Blunsom
- Lars Buitinck
- Cristian Capdevila
- Steve Cassidy
- Chen-Fu Chiang
- Dmitry Chichkov
- Jinyoung Choi
- Andrew Clausen
- Lucas Champollion
- Graham Christensen
- Trevor Cohn
- David Coles
- Claude Coulombe
- Lucas Cooper
- Robin Cooper
- Chris Crowner
- James Curran
- Arthur Darcet
- Dariel Dato-on
- Selina Dennis
- Leon Derczynski
- Alexis Dimitriadis
- Nikhil Dinesh
- Liang Dong
- David Doukhan
- Rebecca Dridan
- Pablo Duboue
- Long Duong
- Christian Federmann
- Campion Fellin
- Michelle Fullwood
- Dan Garrette
- Jean Mark Gawron
- Sumukh Ghodke
- Yoav Goldberg
- Michael Wayne Goodman
- Dougal Graham
- Brent Gray
- Simon Greenhill
- Clark Grubb
- Eduardo Pereira Habkost
- Masato Hagiwara
- Lauri Hallila
- Michael Hansen
- Yurie Hara
- Will Hardy
- Tyler Hartley
- Peter Hawkins
- Saimadhav Heblikar
- Fredrik Hedman
- Helder
- Michael Heilman
- Ofer Helman
- Bruce Hill
- Amy Holland
- Kristy Hollingshead
- Marcus Huderle
- Baden Hughes
- Nancy Ide
- Rebecca Ingram
- Edward Ivanovic
- Thomas Jakobsen
- Nick Johnson
- Piotr Kasprzyk
- Angelos Katharopoulos
- Sudharshan Kaushik
- Chris Koenig
- Mikhail Korobov
- Denis Krusko
- Ilia Kurenkov
- Stefano Lattarini
- Pierre-François Laquerre
- Stefano Lattarini
- Haejoong Lee
- Jackson Lee
- Max Leonov
- Chris Liechti
- Hyuckin David Lim
- Tom Lippincott
- Peter Ljunglöf
- Alex Louden
- Joseph Lynch
- Nitin Madnani
- Felipe Madrigal
- Bjørn Mæland
- Dean Malmgren
- Christopher Maloof
- Rob Malouf
- Iker Manterola
- Carl de Marcken
- Mitch Marcus
- Torsten Marek
- Robert Marshall
- Duncan McGreggor
- David McClosky
- Xinfan Meng
- Dmitrijs Milajevs
- Margaret Mitchell
- Tomonori Nagano
- Jason Narad
- Shari A’aidil Nasruddin
- Lance Nathan
- Morten Neergaard
- David Nemeskey
- Eric Nichols
- Joel Nothman
- Alireza Nourian
- Alexander Oleynikov
- Pierpaolo Pantone
- Ted Pedersen
- Jacob Perkins
- Alberto Planas
- Ondrej Platek
- Alessandro Presta
- Qi Liu
- Martin Thorsen Ranang
- Michael Recachinas
- Brandon Rhodes
- Joshua Ritterman
- Will Roberts
- Stuart Robinson
- Carlos Rodriguez
- Lorenzo Rubio
- Alex Rudnick
- Jussi Salmela
- Geoffrey Sampson
- Kepa Sarasola
- Kevin Scannell
- Nathan Schneider
- Rico Sennrich
- Thomas Skardal
- Eric Smith
- Lynn Soe
- Rob Speer
- Peter Spiller
- Richard Sproat
- Ceri Stagg
- Peter Stahl
- Oliver Steele
- Thomas Stieglmaier
- Jan Strunk
- Liling Tan
- Claire Taylor
- Louis Tiao
- Steven Tomcavage
- Tiago Tresoldi
- Marcus Uneson
- Yu Usami
- Petro Verkhogliad
- Peter Wang
- Zhe Wang
- Charlotte Wilson
- Chuck Wooters
- Steven Xu
- Beracah Yankama
- Patrick Ye
- Geraldine Sim Wei Ying
- Jason Yoder
- Thomas Zieglier
- 0ssifrage
- ducki13
- kiwipi
- lade
- isnowfy
- onesandzeros
- pquentin
- wvanlint
- Álvaro Justen <https://github.com/turicas>
- bjut-hz
- Sergio Oller
- Will Monroe
- Elijah Rippeth
- Emil Manukyan
- Casper Lehmann-Strøm
- Andrew Giel
- Tanin Na Nakorn
- Linghao Zhang
- Colin Carroll
- Heguang Miao
- Hannah Aizenman (story645)
- George Berry
- Adam Nelson
- J Richard Snape
- Alex Constantin <alex@keyworder.ch>
- Tsolak Ghukasyan
- Prasasto Adi
- Safwan Kamarrudin
- Arthur Tilley
- Vilhjalmur Thorsteinsson
- Jaehoon Hwang <https://github.com/jaehoonhwang>
- Chintan Shah <https://github.com/chintanshah24>
- sbagan
- Zicheng Xu
- Albert Au Yeung <https://github.com/albertauyeung>
- Shenjian Zhao
- Deng Wang <https://github.com/lmatt-bit>
- Ali Abdullah
- Stoytcho Stoytchev
- Lakhdar Benzahia
- Yibin Lin <https://github.com/yibinlin>
- Artiem Krinitsyn
- Björn Mattsson
- Oleg Chislov
- Pavan Gururaj Joshi <https://github.com/PavanGJ>
- Ethan Hill <https://github.com/hill1303>
- Vivek Lakshmanan
- Somnath Rakshit <https://github.com/somnathrakshit>
- Anlan Du
- Pulkit Maloo <https://github.com/pulkitmaloo>
- Brandon M. Burroughs <https://github.com/brandonmburroughs>
<<<<<<< HEAD
- Iaroslav Tymchenko <https://github.com/myproblemchild>
=======
- Aleš Tamchyna
- Tim Gianitsos <https://github.com/timgianitsos>
>>>>>>> ae6ef1e8

## Others whose work we've taken and included in NLTK, but who didn't directly contribute it:
### Contributors to the Porter Stemmer
- Martin Porter
- Vivake Gupta
- Barry Wilkins
- Hiranmay Ghosh
- Chris Emerson

### Contributors to Lancaster Stemmer
- Matt Chaput, [Whoosh](https://bitbucket.org/mchaput/whoosh/wiki/Home)
    - Strip prefix
    - Custom rule.
### Authors of snowball arabic stemmer algorithm
- Assem Chelli
- Abdelkrim Aries
- Lakhdar Benzahia<|MERGE_RESOLUTION|>--- conflicted
+++ resolved
@@ -235,12 +235,9 @@
 - Anlan Du
 - Pulkit Maloo <https://github.com/pulkitmaloo>
 - Brandon M. Burroughs <https://github.com/brandonmburroughs>
-<<<<<<< HEAD
 - Iaroslav Tymchenko <https://github.com/myproblemchild>
-=======
 - Aleš Tamchyna
 - Tim Gianitsos <https://github.com/timgianitsos>
->>>>>>> ae6ef1e8
 
 ## Others whose work we've taken and included in NLTK, but who didn't directly contribute it:
 ### Contributors to the Porter Stemmer
