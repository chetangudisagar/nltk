--- conflicted
+++ resolved
@@ -222,11 +222,7 @@
                                   result_type='recent')
             count = len(results['statuses'])
             if count == 0:
-<<<<<<< HEAD
-                print("No Tweets available through rest api for those keywords")
-=======
                 print("No Tweets available through REST API for those keywords")
->>>>>>> 821ab10a
                 return
             count_from_query = count
             max_id = results['statuses'][count - 1]['id'] - 1
