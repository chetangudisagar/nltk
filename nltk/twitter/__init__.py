# -*- coding: utf-8 -*-
# Natural Language Toolkit: Twitter
#
# Copyright (C) 2001-2015 NLTK Project
# Author: Ewan Klein <ewan@inf.ed.ac.uk>
# URL: <http://nltk.org/>
# For license information, see LICENSE.TXT

"""
NLTK Twitter Package

This package contains classes for retrieving Tweet documents using the
Twitter API.

"""
try:
    import twython
except ImportError:
    import warnings
<<<<<<< HEAD
    warnings.warn("twython library is not installed. "
                  "Some nltk.twitter functionalities will not be available.")
=======
    warnings.warn("The twython library has not been installed. "
                  "Some functionality from the twitter package will not be available.")
>>>>>>> ead57920
else:
    from nltk.twitter.util import Authenticate, credsfromfile
    from nltk.twitter.twitterclient import Streamer, Query, Twitter,\
         TweetViewer, TweetWriter

<<<<<<< HEAD
=======

>>>>>>> ead57920
from nltk.twitter.common import json2csv<|MERGE_RESOLUTION|>--- conflicted
+++ resolved
@@ -17,20 +17,12 @@
     import twython
 except ImportError:
     import warnings
-<<<<<<< HEAD
-    warnings.warn("twython library is not installed. "
-                  "Some nltk.twitter functionalities will not be available.")
-=======
     warnings.warn("The twython library has not been installed. "
                   "Some functionality from the twitter package will not be available.")
->>>>>>> ead57920
 else:
     from nltk.twitter.util import Authenticate, credsfromfile
     from nltk.twitter.twitterclient import Streamer, Query, Twitter,\
          TweetViewer, TweetWriter
 
-<<<<<<< HEAD
-=======
 
->>>>>>> ead57920
 from nltk.twitter.common import json2csv