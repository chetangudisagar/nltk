--- conflicted
+++ resolved
@@ -342,14 +342,7 @@
 
             # Make sure that the fake root node has labeled dependencies.
             if (cell_number == 3) and (head == 0):
-<<<<<<< HEAD
-                rel = 'ROOT'
-            # Stanford parser doesn't capitalize ROOT
-            if rel == 'root':
-                rel = 'ROOT'
-=======
                 rel = top_relation_label
->>>>>>> 7ce65efb
             self.nodes[head]['deps'][rel].append(index)
 
         if self.nodes[0]['deps'][top_relation_label]:
