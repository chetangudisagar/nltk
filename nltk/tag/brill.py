# -*- coding: utf-8 -*-
# Natural Language Toolkit: Transformation-based learning
#
<<<<<<< HEAD
# Copyright (C) 2001-2013 NLTK Project
# Author: Marcus Uneson <marcus.uneson@gmail.com>
#   based on previous (nltk2) version by
#   Christopher Maloof, Edward Loper, Steven Bird
=======
# Copyright (C) 2001-2014 NLTK Project
# Authors: Christopher Maloof <cjmaloof@gradient.cis.upenn.edu>
#          Edward Loper <edloper@gmail.com>
#          Steven Bird <stevenbird1@gmail.com>
>>>>>>> 5a0759b3
# URL: <http://nltk.org/>
# For license information, see  LICENSE.TXT

from __future__ import print_function, division

from collections import defaultdict

from nltk.compat import Counter
from nltk.tag import TaggerI
from nltk.tbl import Feature, Template
from nltk import jsontags


######################################################################
## Brill Templates
######################################################################

@jsontags.register_tag
class Word(Feature):
    """
    Feature which examines the text (word) of nearby tokens.
    """

    json_tag = 'nltk.tag.brill.Word'

    @staticmethod
    def extract_property(tokens, index):
        """@return: The given token's text."""
        return tokens[index][0]


@jsontags.register_tag
class Pos(Feature):
    """
    Feature which examines the tags of nearby tokens.
    """

    json_tag = 'nltk.tag.brill.Pos'

    @staticmethod
    def extract_property(tokens, index):
        """@return: The given token's tag."""
        return tokens[index][1]


def nltkdemo18():
    """
    Return 18 templates, from the original nltk demo, in multi-feature syntax
    """
    return [
        Template(Pos([-1])),
        Template(Pos([1])),
        Template(Pos([-2])),
        Template(Pos([2])),
        Template(Pos([-2, -1])),
        Template(Pos([1, 2])),
        Template(Pos([-3, -2, -1])),
        Template(Pos([1, 2, 3])),
        Template(Pos([-1]), Pos([1])),
        Template(Word([-1])),
        Template(Word([1])),
        Template(Word([-2])),
        Template(Word([2])),
        Template(Word([-2, -1])),
        Template(Word([1, 2])),
        Template(Word([-3, -2, -1])),
        Template(Word([1, 2, 3])),
        Template(Word([-1]), Word([1])),
    ]

def nltkdemo18plus():
    """
    Return 18 templates, from the original nltk demo, and additionally a few
    multi-feature ones (the motivation is easy comparison with nltkdemo18)
    """
    return nltkdemo18() + [
        Template(Word([-1]), Pos([1])),
        Template(Pos([-1]), Word([1])),
        Template(Word([-1]), Word([0]), Pos([1])),
        Template(Pos([-1]), Word([0]), Word([1])),
        Template(Pos([-1]), Word([0]), Pos([1])),
    ]

def fntbl37():
    """
    Return 37 templates taken from the postagging task of the
    fntbl distribution http://www.cs.jhu.edu/~rflorian/fntbl/
    (37 is after excluding a handful which do not condition on Pos[0];
    fntbl can do that but the current nltk implementation cannot.)
    """
    return [
        Template(Word([0]), Word([1]), Word([2])),
        Template(Word([-1]), Word([0]), Word([1])),
        Template(Word([0]), Word([-1])),
        Template(Word([0]), Word([1])),
        Template(Word([0]), Word([2])),
        Template(Word([0]), Word([-2])),
        Template(Word([1, 2])),
        Template(Word([-2, -1])),
        Template(Word([1, 2, 3])),
        Template(Word([-3, -2, -1])),
        Template(Word([0]), Pos([2])),
        Template(Word([0]), Pos([-2])),
        Template(Word([0]), Pos([1])),
        Template(Word([0]), Pos([-1])),
        Template(Word([0])),
        Template(Word([-2])),
        Template(Word([2])),
        Template(Word([1])),
        Template(Word([-1])),
        Template(Pos([-1]), Pos([1])),
        Template(Pos([1]), Pos([2])),
        Template(Pos([-1]), Pos([-2])),
        Template(Pos([1])),
        Template(Pos([-1])),
        Template(Pos([-2])),
        Template(Pos([2])),
        Template(Pos([1, 2, 3])),
        Template(Pos([1, 2])),
        Template(Pos([-3, -2, -1])),
        Template(Pos([-2, -1])),
        Template(Pos([1]), Word([0]), Word([1])),
        Template(Pos([1]), Word([0]), Word([-1])),
        Template(Pos([-1]), Word([-1]), Word([0])),
        Template(Pos([-1]), Word([0]), Word([1])),
        Template(Pos([-2]), Pos([-1])),
        Template(Pos([1]), Pos([2])),
        Template(Pos([1]), Pos([2]), Word([1]))
    ]

def brill24():
    """
    Return 24 templates of the seminal TBL paper, Brill (1995)
    """
    return [
        Template(Pos([-1])),
        Template(Pos([1])),
        Template(Pos([-2])),
        Template(Pos([2])),
        Template(Pos([-2, -1])),
        Template(Pos([1, 2])),
        Template(Pos([-3, -2, -1])),
        Template(Pos([1, 2, 3])),
        Template(Pos([-1]), Pos([1])),
        Template(Pos([-2]), Pos([-1])),
        Template(Pos([1]), Pos([2])),
        Template(Word([-1])),
        Template(Word([1])),
        Template(Word([-2])),
        Template(Word([2])),
        Template(Word([-2, -1])),
        Template(Word([1, 2])),
        Template(Word([-1, 0])),
        Template(Word([0, 1])),
        Template(Word([0])),
        Template(Word([-1]), Pos([-1])),
        Template(Word([1]), Pos([1])),
        Template(Word([0]), Word([-1]), Pos([-1])),
        Template(Word([0]), Word([1]), Pos([1])),
    ]


def describe_template_sets():
    """
    Print the available template sets in this demo, with a short description"
    """
    import inspect, sys

    #a bit of magic to get all functions in this module
    templatesets = inspect.getmembers(sys.modules[__name__], inspect.isfunction)
    for (name, obj) in templatesets:
        if name == "describe_template_sets":
            continue
        print(name, obj.__doc__, "\n")


######################################################################
## The Brill Tagger
######################################################################

@jsontags.register_tag
class BrillTagger(TaggerI):
    """
    Brill's transformational rule-based tagger.  Brill taggers use an
    initial tagger (such as ``tag.DefaultTagger``) to assign an initial
    tag sequence to a text; and then apply an ordered list of
    transformational rules to correct the tags of individual tokens.
    These transformation rules are specified by the ``BrillRule``
    interface.

    Brill taggers can be created directly, from an initial tagger and
    a list of transformational rules; but more often, Brill taggers
    are created by learning rules from a training corpus, using one
    of the TaggerTrainers available.
    """

    json_tag='nltk.tag.BrillTagger'

    def __init__(self, initial_tagger, rules, training_stats=None):
        """
        :param initial_tagger: The initial tagger
        :type initial_tagger: TaggerI

        :param rules: An ordered list of transformation rules that
            should be used to correct the initial tagging.
        :type rules: list(BrillRule)

        :param training_stats: A dictionary of statistics collected
            during training, for possible later use
        :type training_stats: dict

        """
        self._initial_tagger = initial_tagger
        self._rules = tuple(rules)
        self._training_stats = training_stats

    def encode_json_obj(self):
        return self._initial_tagger, self._rules, self._training_stats

    @classmethod
    def decode_json_obj(cls, obj):
        _initial_tagger, _rules, _training_stats = obj
        return cls(_initial_tagger, _rules, _training_stats)

    def rules(self):
        """
        Return the ordered list of  transformation rules that this tagger has learnt

        :return: the ordered list of transformation rules that correct the initial tagging
        :rtype: list of Rules
        """
        return self._rules

    def train_stats(self, statistic=None):
        """
        Return a named statistic collected during training, or a dictionary of all
        available statistics if no name given

        :param statistic: name of statistic
        :type statistic: str
        :return: some statistic collected during training of this tagger
        :rtype: any (but usually a number)
        """
        if statistic is None:
            return self._training_stats
        else:
            return self._training_stats.get(statistic)

    def tag(self, tokens):
        # Inherit documentation from TaggerI

        # Run the initial tagger.
        tagged_tokens = self._initial_tagger.tag(tokens)

        # Create a dictionary that maps each tag to a list of the
        # indices of tokens that have that tag.
        tag_to_positions = defaultdict(set)
        for i, (token, tag) in enumerate(tagged_tokens):
            tag_to_positions[tag].add(i)

<<<<<<< HEAD
        # Apply each rule, in order.  Only try to apply rules at
        # positions that have the desired original tag.
        for rule in self._rules:
            # Find the positions where it might apply
            positions = tag_to_positions.get(rule.original_tag, [])
            # Apply the rule at those positions.
            changed = rule.apply(tagged_tokens, positions)
            # Update tag_to_positions with the positions of tags that
            # were modified.
            for i in changed:
                tag_to_positions[rule.original_tag].remove(i)
                tag_to_positions[rule.replacement_tag].add(i)
=======
    testing_data = brill_tagger.tag_sents(testing_data)
    error_file = open(error_output, 'w')
    error_file.write('Errors for Brill Tagger \n\n')
    for e in error_list(gold_data, testing_data):
        error_file.write(e+'\n')
    error_file.close()
    print(("Done; errors saved to %s." %
           error_output))
>>>>>>> 5a0759b3

        return tagged_tokens

    def print_template_statistics(self, test_stats=None, printunused=True):
        """
        Print a list of all templates, ranked according to efficiency.

        If test_stats is available, the templates are ranked according to their
        relative contribution (summed for all rules created from a given template,
        weighted by score) to the performance on the test set. If no test_stats, then
        statistics collected during training are used instead. There is also
        an unweighted measure (just counting the rules). This is less informative,
        though, as many low-score rules will appear towards end of training.

        :param test_stats: dictionary of statistics collected during testing
        :type test_stats: dict of str -> any (but usually numbers)
        :param printunused: if True, print a list of all unused templates
        :type printunused: bool
        :return: None
        :rtype: None
        """
        tids = [r.templateid for r in self._rules]
        train_stats = self.train_stats()

        trainscores = train_stats['rulescores']
        assert len(trainscores) == len(tids), "corrupt statistics: " \
            "{0} train scores for {1} rules".format(trainscores, tids)
        template_counts = Counter(tids)
        weighted_traincounts = Counter()
        for (tid, score) in zip(tids, trainscores):
            weighted_traincounts[tid] += score
        tottrainscores = sum(trainscores)

        #det_tplsort() is for deterministic sorting;
        #the otherwise convenient Counter.most_common() unfortunately
        #does not break ties deterministically
        #between python versions and will break cross-version tests
        def det_tplsort(tpl_value):
            return (tpl_value[1], repr(tpl_value[0]))

        def print_train_stats():
            print("TEMPLATE STATISTICS (TRAIN)  {0} templates, {1} rules)".format(
                                              len(template_counts),len(tids)))
            print("TRAIN ({tokencount:7d} tokens) initial {initialerrors:5d} {initialacc:.4f} "
                  "final: {finalerrors:5d} {finalacc:.4f} ".format(**train_stats))
            head = "#ID | Score (train) |  #Rules     | Template"
            print(head, "\n", "-" * len(head), sep="")
            train_tplscores = sorted(weighted_traincounts.items(), key=det_tplsort, reverse=True)
            for (tid, trainscore) in train_tplscores:
                s = "{0:s} | {1:5d}   {2:5.3f} |{3:4d}   {4:.3f} | {5:s}".format(
                 tid,
                 trainscore,
                 trainscore/tottrainscores,
                 template_counts[tid],
                 template_counts[tid]/len(tids),
                 Template.ALLTEMPLATES[int(tid)])
                print(s)

        def print_testtrain_stats():
            testscores = test_stats['rulescores']
            print("TEMPLATE STATISTICS (TEST AND TRAIN) ({0} templates, {1} rules)".format(
                                                  len(template_counts),len(tids)))
            print("TEST  ({tokencount:7d} tokens) initial {initialerrors:5d} {initialacc:.4f} "
                  "final: {finalerrors:5d} {finalacc:.4f} ".format(**test_stats))
            print("TRAIN ({tokencount:7d} tokens) initial {initialerrors:5d} {initialacc:.4f} "
                  "final: {finalerrors:5d} {finalacc:.4f} ".format(**train_stats))
            weighted_testcounts = Counter()
            for (tid, score) in zip(tids, testscores):
                weighted_testcounts[tid] += score
            tottestscores = sum(testscores)
            head = "#ID | Score (test) | Score (train) |  #Rules     | Template"
            print(head, "\n", "-" * len(head), sep="")
            test_tplscores = sorted(weighted_testcounts.items(), key=det_tplsort, reverse=True)
            for (tid, testscore) in test_tplscores:
                s = "{0:s} |{1:5d}  {2:6.3f} |  {3:4d}   {4:.3f} |{5:4d}   {6:.3f} | {7:s}".format(
                 tid,
                 testscore,
                 testscore/tottestscores,
                 weighted_traincounts[tid],
                 weighted_traincounts[tid]/tottrainscores,
                 template_counts[tid],
                 template_counts[tid]/len(tids),
                 Template.ALLTEMPLATES[int(tid)])
                print(s)

        def print_unused_templates():
            usedtpls = set([int(tid) for tid in tids])
            unused = [(tid, tpl) for (tid, tpl) in enumerate(Template.ALLTEMPLATES) if tid not in usedtpls]
            print("UNUSED TEMPLATES ({0})".format(len(unused)))
            for (tid, tpl) in unused:
                print("{0:03d} {1:s}".format(tid, tpl))

        if test_stats is None:
            print_train_stats()
        else:
            print_testtrain_stats()
        print()
        if printunused:
            print_unused_templates()
        print()

    def batch_tag_incremental(self, sequences, gold):
        """
        Tags by applying each rule to the entire corpus (rather than all rules to a
        single sequence). The point is to collect statistics on the test set for
        individual rules.

        NOTE: This is inefficient (does not build any index, so will traverse the entire
        corpus N times for N rules) -- usually you would not care about statistics for
        individual rules and thus use batch_tag() instead

        :param sequences: lists of token sequences (sentences, in some applications) to be tagged
        :type sequences: list of list of strings
        :param gold: the gold standard
        :type gold: list of list of strings
        :returns: tuple of (tagged_sequences, ordered list of rule scores (one for each rule))
        """
        def counterrors(xs):
            return sum(t[1] != g[1]
                       for pair in zip(xs, gold)
                          for (t, g) in zip(*pair))
        testing_stats = {}
        testing_stats['tokencount'] = sum(len(t) for t in sequences)
        testing_stats['sequencecount'] = len(sequences)
        tagged_tokenses = [self._initial_tagger.tag(tokens) for tokens in sequences]
        testing_stats['initialerrors'] = counterrors(tagged_tokenses)
        testing_stats['initialacc'] = 1- testing_stats['initialerrors']/testing_stats['tokencount']
        # Apply each rule to the entire corpus, in order
        errors = [testing_stats['initialerrors']]
        for rule in self._rules:
            for tagged_tokens in tagged_tokenses:
                rule.apply(tagged_tokens)
            errors.append(counterrors(tagged_tokenses))
        testing_stats['rulescores'] = [err0 - err1 for (err0, err1) in zip(errors, errors[1:])]
        testing_stats['finalerrors'] = errors[-1]
        testing_stats['finalacc'] = 1 - testing_stats['finalerrors']/testing_stats['tokencount']
        return (tagged_tokenses, testing_stats)
<|MERGE_RESOLUTION|>--- conflicted
+++ resolved
@@ -1,17 +1,10 @@
 # -*- coding: utf-8 -*-
 # Natural Language Toolkit: Transformation-based learning
 #
-<<<<<<< HEAD
-# Copyright (C) 2001-2013 NLTK Project
+# Copyright (C) 2001-2014 NLTK Project
 # Author: Marcus Uneson <marcus.uneson@gmail.com>
 #   based on previous (nltk2) version by
 #   Christopher Maloof, Edward Loper, Steven Bird
-=======
-# Copyright (C) 2001-2014 NLTK Project
-# Authors: Christopher Maloof <cjmaloof@gradient.cis.upenn.edu>
-#          Edward Loper <edloper@gmail.com>
-#          Steven Bird <stevenbird1@gmail.com>
->>>>>>> 5a0759b3
 # URL: <http://nltk.org/>
 # For license information, see  LICENSE.TXT
 
@@ -272,7 +265,6 @@
         for i, (token, tag) in enumerate(tagged_tokens):
             tag_to_positions[tag].add(i)
 
-<<<<<<< HEAD
         # Apply each rule, in order.  Only try to apply rules at
         # positions that have the desired original tag.
         for rule in self._rules:
@@ -285,16 +277,6 @@
             for i in changed:
                 tag_to_positions[rule.original_tag].remove(i)
                 tag_to_positions[rule.replacement_tag].add(i)
-=======
-    testing_data = brill_tagger.tag_sents(testing_data)
-    error_file = open(error_output, 'w')
-    error_file.write('Errors for Brill Tagger \n\n')
-    for e in error_list(gold_data, testing_data):
-        error_file.write(e+'\n')
-    error_file.close()
-    print(("Done; errors saved to %s." %
-           error_output))
->>>>>>> 5a0759b3
 
         return tagged_tokens
 
